--- conflicted
+++ resolved
@@ -5,13 +5,15 @@
 };
 
 use anyhow::Context;
+use glutin::event::{ElementState, ScanCode, VirtualKeyCode};
+use glutin::window::Fullscreen;
 use glutin::{
     dpi::PhysicalSize,
-    event::{
-        ElementState, Event, KeyboardInput, ScanCode, StartCause, VirtualKeyCode, WindowEvent,
-    },
-    event_loop::{ControlFlow, EventLoop},
-    window::{Fullscreen, WindowBuilder},
+    event::Event,
+    event::{KeyboardInput, StartCause, WindowEvent},
+    event_loop::ControlFlow,
+    event_loop::EventLoop,
+    window::WindowBuilder,
     ContextBuilder,
 };
 use tracing_subscriber::{layer::SubscriberExt, util::SubscriberInitExt, EnvFilter};
@@ -56,11 +58,7 @@
     let wb = App::window_features(WindowBuilder::new()).with_title(title);
     let context = ContextBuilder::new()
         //.with_gl_profile(glutin::GlProfile::Core)
-<<<<<<< HEAD
-        .with_double_buffer(Some(true))
-=======
         //.with_gl_debug_flag(true)
->>>>>>> 95eb5b56
         .build_windowed(wb, &event_loop)
         .context("Cannot create context")?;
     let context = unsafe { context.make_current().map_err(|(_, err)| err) }
