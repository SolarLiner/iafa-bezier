--- conflicted
+++ resolved
@@ -9,28 +9,19 @@
 
 use iafa_ig_projet::{
     camera::{Camera, Projection},
-<<<<<<< HEAD
-=======
     gbuffers::GeometryBuffers,
->>>>>>> 95eb5b56
     light::{GpuLight, Light},
     material::Material,
     mesh::Mesh,
-    screen_draw::ScreenDraw,
     transform::Transform,
     Application,
 };
 use violette_low::{
     base::bindable::BindableExt,
     buffer::{Buffer, BufferKind},
-<<<<<<< HEAD
-    framebuffer::{BoundFB, ClearBuffer, DepthTestFunction, Framebuffer, FramebufferFeature},
-    texture::{DepthStencil, SampleMode, Texture, TextureUnit},
-=======
     framebuffer::{ClearBuffer, DepthTestFunction, Framebuffer, FramebufferFeature},
     texture::Texture,
     Cull,
->>>>>>> 95eb5b56
 };
 
 struct App {
@@ -47,7 +38,7 @@
 impl Application for App {
     #[tracing::instrument(target = "App::new")]
     fn new(size: PhysicalSize<f32>) -> anyhow::Result<Self> {
-        let mesh = Mesh::uv_sphere(1.0, 64, 64)?;
+        let mesh = Mesh::uv_sphere(1.0, 32, 32)?;
         let material = Material::create(
             Texture::from_image(image::open("assets/textures/moon_color.jpg")?.into_rgb32f())?,
             Texture::from_image(image::open("assets/textures/moon_normal.png")?.into_rgb32f())?,
